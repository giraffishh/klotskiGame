--- conflicted
+++ resolved
@@ -67,13 +67,12 @@
     // 胜利界面引用
     private VictoryView victoryView;
 
-<<<<<<< HEAD
     // 选关界面引用
     private LevelSelectFrame levelSelectFrame;
 
     // 当前关卡索引
     private int currentLevelIndex = 0;
-=======
+
     // 计时相关
     private Timer gameTimer;                  // 游戏计时器
     private long startTime;                   // 计时开始时间
@@ -82,7 +81,6 @@
 
     // 用于格式化毫秒显示的格式器
     private final DecimalFormat millisFormat = new DecimalFormat("00");
->>>>>>> c218f29f
 
     /**
      * 构造函数初始化控制器，建立视图和模型之间的连接
@@ -360,7 +358,6 @@
     }
 
     /**
-<<<<<<< HEAD
      * 加载下一关
      */
     public void loadNextLevel() {
@@ -461,13 +458,8 @@
     }
 
     /**
-     * 执行移动操作
-     * 根据方块所在位置和类型，调用对应的移动方法
-     * 
-=======
      * 执行移动操作 根据方块所在位置和类型，调用对应的移动方法
      *
->>>>>>> c218f29f
      * @param row 当前方块的行索引
      * @param col 当前方块的列索引
      * @param direction 移动方向枚举(UP, DOWN, LEFT, RIGHT)
@@ -602,22 +594,34 @@
 
                 // 检查是否达到胜利条件且尚未显示胜利提示
                 if (minSteps == 0 && !victoryAchieved) {
-<<<<<<< HEAD
-                    victoryAchieved = true; // 标记已显示过胜利提示
-                    // 显示胜利界面，并传递当前步数
-=======
                     victoryAchieved = true; // 标记已经显示过胜利提示
 
                     // 停止计时器
                     stopTimer();
 
                     // 显示胜利界面，并传递当前步数和游戏用时
->>>>>>> c218f29f
                     SwingUtilities.invokeLater(() -> {
                         if (victoryView != null) {
                             int currentSteps = historyManager.getMoveCount(); // 获取当前步数
 
-<<<<<<< HEAD
+                            // 计算总用时（毫秒）
+                            long currentTime = System.currentTimeMillis();
+                            long totalElapsed = elapsedTimeBeforeStart;
+                            if (timerRunning) {
+                                totalElapsed += (currentTime - startTime);
+                            }
+
+                            // 格式化时间字符串
+                            int minutes = (int) (totalElapsed / 60000);
+                            int seconds = (int) ((totalElapsed % 60000) / 1000);
+                            int centiseconds = (int) ((totalElapsed % 1000) / 10);
+
+                            String timeText = String.format("Time: %02d:%02d.%s",
+                                    minutes, seconds, millisFormat.format(centiseconds));
+
+                            // 显示带有时间的胜利界面
+                            victoryView.showVictory("Victory!", currentSteps, timeText);
+
                             // 检查是否为最后一关
                             boolean lastLevel = isLastLevel();
 
@@ -631,29 +635,10 @@
                             }
 
                             victoryView.showVictory("Victory!", currentSteps);
-=======
-                            // 计算总用时（毫秒）
-                            long currentTime = System.currentTimeMillis();
-                            long totalElapsed = elapsedTimeBeforeStart;
-                            if (timerRunning) {
-                                totalElapsed += (currentTime - startTime);
-                            }
-
-                            // 格式化时间字符串
-                            int minutes = (int) (totalElapsed / 60000);
-                            int seconds = (int) ((totalElapsed % 60000) / 1000);
-                            int centiseconds = (int) ((totalElapsed % 1000) / 10);
-
-                            String timeText = String.format("Time: %02d:%02d.%s",
-                                    minutes, seconds, millisFormat.format(centiseconds));
-
-                            // 显示带有时间的胜利界面
-                            victoryView.showVictory("Victory!", currentSteps, timeText);
->>>>>>> c218f29f
                         } else {
                             // 如果胜利视图未设置，使用旧的对话框显示
                             JLabel messageLabel = new JLabel("Congratulations! You have completed the Klotski challenge!");
-                            messageLabel.setFont(FontManager.getRegularFont(16));
+                            messageLabel.setFont(FontManager.getTitleFont(16));
                             JOptionPane.showMessageDialog(view, messageLabel, "Victory", JOptionPane.INFORMATION_MESSAGE);
                         }
                     });
